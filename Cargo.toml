--- conflicted
+++ resolved
@@ -29,20 +29,12 @@
 nix = "0.26"
 cap-std = "1.0"
 thiserror = "1.0"
-<<<<<<< HEAD
-libc = "0.2.145"
+libc = "0.2.146"
 oci-spec = { version = "0.6.1", features = ["runtime"] }
 sha256 = "1.1"
 # TODO: Wait for the release and use the crates.io one.
+# In the meantime use an up-to-date commit in the `main` branch.
 libcontainer = { git = "https://github.com/containers/youki", rev = "1a6d1f4bd7553e971d6d787698a9732836188444" }
-=======
-libc = "0.2.146"
-oci-spec = { version = "0.6.0", features = ["runtime"] }
-sha256 = "1.1"
-# TODO: Wait for the release and use the crates.io one.
-# In the meantime use an up-to-date commit in the `main` branch.
-libcontainer = { git = "https://github.com/containers/youki", rev = "66896c23ccc90ba27c182617dcd31cd5e1d5a56e" }
->>>>>>> 7aba9c90
 
 [profile.release]
 panic = "abort"